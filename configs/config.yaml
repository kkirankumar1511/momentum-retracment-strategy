# config.yaml
project:
  name: lstm_stock_predictor
  seed: 42

data:
  lookback: 60          # number of past days to use as input
  predict_horizon: 10   # number of days to predict (we will average them)
  interval: 15minute
<<<<<<< HEAD
  train_from: '2023-01-01'
  train_to: '2023-12-31'
=======
  train_from: '2024-09-01 09:15:00'
  train_to: '2025-03-01 15:30:00'
>>>>>>> 4f596da2
  inference_window_days: 5
  feature_cols:
    - open
    - high
    - low
    - close
  local_csv: ../data/ind_nifty10list.csv

training:
  re-train: True
  batch_size: 32
  epochs: 20
  validation_split: 0.1
  model_save_path: ../models
  scaler_save_path: ../scalers

kite:
  api_key: "usvvbzqq7736z01b"
  api_secret: "ocq3i8e9sfn9bp7876lf6lib14g0czih"
  request_token: "3wNFjtk5DcHT0O96IEt6hYrv7yYKL8yN"
  access_token: "cdDYsM3hgmJQ3oOV72iGxYlE8CUMLw1F"   # after login; can be updated
  api_url: "https://api.kite.trade/session/token"
  instrument_token_map:
    RELIANCE: 738561  # example, replace with correct instrument tokens
<|MERGE_RESOLUTION|>--- conflicted
+++ resolved
@@ -7,13 +7,8 @@
   lookback: 60          # number of past days to use as input
   predict_horizon: 10   # number of days to predict (we will average them)
   interval: 15minute
-<<<<<<< HEAD
-  train_from: '2023-01-01'
-  train_to: '2023-12-31'
-=======
   train_from: '2024-09-01 09:15:00'
   train_to: '2025-03-01 15:30:00'
->>>>>>> 4f596da2
   inference_window_days: 5
   feature_cols:
     - open
