--- conflicted
+++ resolved
@@ -29,20 +29,11 @@
   scaler_save_path: ../scalers
 
 strategy:
-<<<<<<< HEAD
-  min_predicted_return: auto     # auto-calibrate from historical target returns
-  min_return_percentile: 85      # percentile of |returns| used when auto-calibrating
-=======
   min_predicted_return: 0.003   # require at least 0.3% expected move before acting
->>>>>>> dfcf7678
   min_buy_rsi: 52.0
   max_sell_rsi: 45.0
   require_ema_alignment: true   # insist on EMA trend confirmation
   min_volume_ratio: 1.0         # Avg_2_days_Volume / Avg_10_days_Volume must exceed this
-<<<<<<< HEAD
-  atr_multiple: 1.5              # ATR-based stop-loss distance multiplier
-=======
->>>>>>> dfcf7678
 
 kite:
   api_key: "usvvbzqq7736z01b"
