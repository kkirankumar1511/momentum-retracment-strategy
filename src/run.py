import os
from datetime import timedelta

import pandas as pd

os.environ['TF_ENABLE_ONEDNN_OPTS'] = '0'
os.environ['TF_CPP_MIN_LOG_LEVEL'] = '2'

from config import load_config
from data_loader import csv_loader
from instrument_token import InstrumentTokenManager
from predict_live import PredictAgent
from training_agent import TrainingAgent


if __name__ == "__main__":
    cfg = load_config()
    data_cfg = cfg['data']

    instrument_manager = InstrumentTokenManager()
    instrument_manager.set_instrument_tokens()

    training_agent = TrainingAgent()
    predict_agent = PredictAgent()

    instruments_df = csv_loader(data_cfg['local_csv'])
    inference_days = int(data_cfg.get('inference_window_days', 5))
<<<<<<< HEAD
    train_from = data_cfg.get('train_from', '2023-01-01')
    train_to = data_cfg.get('train_to', '2023-12-31')
=======
    train_from = data_cfg.get('train_from', '2024-09-01 09:15:00')
    train_to = data_cfg.get('train_to', '2025-03-01 15:30:00')
>>>>>>> 4f596da2

    for instrument_name in instruments_df['Symbol']:
        print(f"\n=== Processing {instrument_name} ===")
        try:
            training_agent.train_model(
                kite_instrument=instrument_name,
                from_date=train_from,
                to_date=train_to,
            )
        except ValueError as exc:
            print(f"⚠️ Skipping {instrument_name}: {exc}")
            continue

        inference_start = (
            pd.to_datetime(train_to) - timedelta(days=inference_days)
        ).strftime('%Y-%m-%d')
        signal_df = predict_agent.predict_next_interval(
            instrument_name=instrument_name,
            from_date=inference_start,
            to_date=train_to,
        )
        print(signal_df)<|MERGE_RESOLUTION|>--- conflicted
+++ resolved
@@ -25,13 +25,8 @@
 
     instruments_df = csv_loader(data_cfg['local_csv'])
     inference_days = int(data_cfg.get('inference_window_days', 5))
-<<<<<<< HEAD
-    train_from = data_cfg.get('train_from', '2023-01-01')
-    train_to = data_cfg.get('train_to', '2023-12-31')
-=======
     train_from = data_cfg.get('train_from', '2024-09-01 09:15:00')
     train_to = data_cfg.get('train_to', '2025-03-01 15:30:00')
->>>>>>> 4f596da2
 
     for instrument_name in instruments_df['Symbol']:
         print(f"\n=== Processing {instrument_name} ===")
